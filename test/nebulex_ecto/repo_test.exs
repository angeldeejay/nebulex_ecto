--- conflicted
+++ resolved
@@ -2,17 +2,11 @@
   use ExUnit.Case, async: true
 
   import Ecto.Query
-<<<<<<< HEAD
-  alias Nebulex.Ecto.TestRepo, as: Repo
-  alias Nebulex.Ecto.TestCache, as: Cache
-  alias Nebulex.Ecto.CacheableRepo
-=======
 
   alias Ecto.Changeset
   alias NebulexEcto.CacheableRepo
   alias NebulexEcto.TestCache, as: Cache
   alias NebulexEcto.TestRepo, as: Repo
->>>>>>> 8a8e1f22
 
   defmodule MySchema do
     use Ecto.Schema
@@ -76,25 +70,6 @@
   end
 
   test "get_by and get_by! when queryable is a schema" do
-<<<<<<< HEAD
-    schema = %MySchema{id: 1, x: "abc"}
-    {:ok, _} = Repo.insert(schema)
-
-    refute Cache.get({MySchema, 1})
-
-    assert CacheableRepo.get_by((from e in MySchema), id: 1)
-    assert Cache.get({MySchema, [id: 1]})
-    assert Cache.get!({MySchema, [id: 1]})
-
-    refute CacheableRepo.get_by(MySchema, [id: -1])
-    assert_raise Ecto.NoResultsError, fn ->
-      CacheableRepo.get_by!(MySchema, [id: -1])
-    end
-  end
-
-  test "get_by and get_by! when queryable is a query" do
-=======
->>>>>>> 8a8e1f22
     schema = %MySchema{id: 1, x: "abc"}
     {:ok, _} = Repo.insert(schema)
 
@@ -103,7 +78,6 @@
     assert CacheableRepo.get_by(from(e in MySchema), id: 1)
     assert Cache.get({MySchema, [id: 1]})
     assert Cache.get!({MySchema, [id: 1]})
-    refute Cache.get({Ecto.Query, [id: 1]})
 
     refute CacheableRepo.get_by(MySchema, id: -1)
 
